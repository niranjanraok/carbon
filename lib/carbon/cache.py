"""Copyright 2009 Chris Davis

Licensed under the Apache License, Version 2.0 (the "License");
you may not use this file except in compliance with the License.
You may obtain a copy of the License at

   http://www.apache.org/licenses/LICENSE-2.0

Unless required by applicable law or agreed to in writing, software
distributed under the License is distributed on an "AS IS" BASIS,
WITHOUT WARRANTIES OR CONDITIONS OF ANY KIND, either express or implied.
See the License for the specific language governing permissions and
limitations under the License."""

import time
from threading import Lock
from carbon.conf import settings
from carbon import log
from carbon.pipeline import Processor


def by_timestamp((timestamp, value)): # useful sort key function
  return timestamp


class CacheFeedingProcessor(Processor):
  plugin_name = 'write'

  def process(self, metric, datapoint):
    MetricCache.store(metric, datapoint)
    return Processor.NO_OUTPUT


class MetricCache(dict):
  def __init__(self):
    self.size = 0
    self.lock = Lock()

  def __setitem__(self, key, value):
    raise TypeError("Use store() method instead!")

  def store(self, metric, datapoint):
<<<<<<< HEAD
=======
    if self.isFull():
      log.msg("MetricCache is full: self.size=%d" % self.size)
      state.events.cacheFull()
      return # perhaps remove this...

    metric = '.'.join(part for part in metric.split('.') if part) # normalize the path
>>>>>>> 88fcc76d
    try:
      self.lock.acquire()
      self.setdefault(metric, {})[datapoint[0]] = datapoint
      self.size += 1
    finally:
      self.lock.release()

<<<<<<< HEAD
    if self.isFull():
      log.msg("MetricCache is full: self.size=%d" % self.size)
      state.events.cacheFull()
=======
  def getDatapoints(self, metric):
    return sorted(self.get(metric, {}).values(), key=by_timestamp)
>>>>>>> 88fcc76d

  def isFull(self):
    return self.size >= settings.MAX_CACHE_SIZE

  def pop(self, metric):
    try:
      self.lock.acquire()
      datapoint_index = dict.pop(self, metric)
      self.size -= len(datapoint_index)
      return sorted(datapoint_index.values(), key=by_timestamp)
    finally:
      self.lock.release()

  def drain(self):
    "Removes and generates metrics in order of most cached values to least"
    if not self:
      return

    try:
      self.lock.acquire()
      metric_queue_sizes = [ (metric, len(datapoints)) for metric,datapoints in self.items() ]
    finally:
      self.lock.release()

    t = time.time()
    metric_queue_sizes.sort(key=lambda item: item[1], reverse=True)
    micros = int((time.time() - t) * 1000000)
    log.msg("Sorted %d cache queues in %d microseconds" %
            (len(metric_queue_sizes), micros))

    for metric, queue_size in metric_queue_sizes:
      yield (metric, self.pop(metric))

      if state.cacheTooFull and self.size < settings.CACHE_SIZE_LOW_WATERMARK:
        log.msg("cache size below watermark")
        state.events.cacheSpaceAvailable()


# Ghetto singleton
MetricCache = MetricCache()

# Avoid import circularities
from carbon import log, state, instrumentation

instrumentation.configure_metric_function('writer.cached_metrics', lambda: len(MetricCache))
instrumentation.configure_metric_function('writer.cached_datapoints', lambda: MetricCache.size)<|MERGE_RESOLUTION|>--- conflicted
+++ resolved
@@ -40,15 +40,6 @@
     raise TypeError("Use store() method instead!")
 
   def store(self, metric, datapoint):
-<<<<<<< HEAD
-=======
-    if self.isFull():
-      log.msg("MetricCache is full: self.size=%d" % self.size)
-      state.events.cacheFull()
-      return # perhaps remove this...
-
-    metric = '.'.join(part for part in metric.split('.') if part) # normalize the path
->>>>>>> 88fcc76d
     try:
       self.lock.acquire()
       self.setdefault(metric, {})[datapoint[0]] = datapoint
@@ -56,14 +47,12 @@
     finally:
       self.lock.release()
 
-<<<<<<< HEAD
     if self.isFull():
       log.msg("MetricCache is full: self.size=%d" % self.size)
       state.events.cacheFull()
-=======
+
   def getDatapoints(self, metric):
     return sorted(self.get(metric, {}).values(), key=by_timestamp)
->>>>>>> 88fcc76d
 
   def isFull(self):
     return self.size >= settings.MAX_CACHE_SIZE
