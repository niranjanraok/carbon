--- conflicted
+++ resolved
@@ -14,21 +14,6 @@
 
 import os, re
 
-<<<<<<< HEAD
-from os.path import join, exists, sep
-from carbon.conf import OrderedConfigParser, settings
-from carbon.util import pickle
-from carbon import log
-
-
-STORAGE_SCHEMAS_CONFIG = join(settings.CONF_DIR, 'storage-schemas.conf')
-STORAGE_AGGREGATION_CONFIG = join(settings.CONF_DIR, 'storage-aggregation.conf')
-STORAGE_LISTS_DIR = join(settings.CONF_DIR, 'lists')
-
-def getFilesystemPath(metric):
-  metric_path = metric.replace('.',sep).lstrip(sep) + '.wsp'
-  return join(settings.LOCAL_DATA_DIR, metric_path)
-=======
 from os.path import join, exists
 from carbon.util import pickle, parseRetentionDefs
 
@@ -55,7 +40,6 @@
 
     if 'retentions' in definition:
       definition['retentions'] = parseRetentionDefs(definition['retentions'])
->>>>>>> 5505662d
 
     self.context = definition # only context remains
 
@@ -92,111 +76,4 @@
         self.members = pickle.load(fh)
         fh.close()
 
-<<<<<<< HEAD
-    return metric in self.members
-
-
-class Archive:
-
-  def __init__(self,secondsPerPoint,points):
-    self.secondsPerPoint = int(secondsPerPoint)
-    self.points = int(points)
-
-  def __str__(self):
-    return "Archive = (Seconds per point: %d, Datapoints to save: %d)" % (self.secondsPerPoint, self.points) 
-
-  def getTuple(self):
-    return (self.secondsPerPoint,self.points)
-
-  @staticmethod
-  def fromString(retentionDef):
-    (secondsPerPoint, points) = whisper.parseRetentionDef(retentionDef)
-    return Archive(secondsPerPoint, points)
-
-
-def loadStorageSchemas():
-  schemaList = []
-  config = OrderedConfigParser()
-  config.read(STORAGE_SCHEMAS_CONFIG)
-
-  for section in config.sections():
-    options = dict( config.items(section) )
-    matchAll = options.get('match-all')
-    pattern = options.get('pattern')
-    listName = options.get('list')
-
-    retentions = options['retentions'].split(',')
-    archives = [ Archive.fromString(s) for s in retentions ]
-    
-    if matchAll:
-      mySchema = DefaultSchema(section, archives)
-
-    elif pattern:
-      mySchema = PatternSchema(section, pattern, archives)
-
-    elif listName:
-      mySchema = ListSchema(section, listName, archives)
-    
-    archiveList = [a.getTuple() for a in archives]
-
-    try:
-      whisper.validateArchiveList(archiveList)
-      schemaList.append(mySchema)
-    except whisper.InvalidConfiguration, e:
-      log.msg("Invalid schemas found in %s: %s" % (section, e) )
-  
-  schemaList.append(defaultSchema)
-  return schemaList
-
-
-def loadAggregationSchemas():
-  # NOTE: This abuses the Schema classes above, and should probably be refactored.
-  schemaList = []
-  config = OrderedConfigParser()
-
-  try:
-    config.read(STORAGE_AGGREGATION_CONFIG)
-  except IOError:
-    log.msg("%s not found, ignoring." % STORAGE_AGGREGATION_CONFIG)
-
-  for section in config.sections():
-    options = dict( config.items(section) )
-    matchAll = options.get('match-all')
-    pattern = options.get('pattern')
-    listName = options.get('list')
-
-    xFilesFactor = options.get('xfilesfactor')
-    aggregationMethod = options.get('aggregationmethod')
-
-    try:
-      if xFilesFactor is not None:
-        xFilesFactor = float(xFilesFactor)
-        assert 0 <= xFilesFactor <= 1
-      if aggregationMethod is not None:
-        assert aggregationMethod in whisper.aggregationMethods
-    except:
-      log.msg("Invalid schemas found in %s." % section )
-      continue
-
-    archives = (xFilesFactor, aggregationMethod)
-
-    if matchAll:
-      mySchema = DefaultSchema(section, archives)
-
-    elif pattern:
-      mySchema = PatternSchema(section, pattern, archives)
-
-    elif listName:
-      mySchema = ListSchema(section, listName, archives)
-
-    schemaList.append(mySchema)
-
-  schemaList.append(defaultAggregation)
-  return schemaList
-
-defaultArchive = Archive(60, 60 * 24 * 7) #default retention for unclassified data (7 days of minutely data)
-defaultSchema = DefaultSchema('default', [defaultArchive])
-defaultAggregation = DefaultSchema('default', (None, None))
-=======
-    return metric in self.members
->>>>>>> 5505662d
+    return metric in self.members